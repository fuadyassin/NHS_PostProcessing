--- conflicted
+++ resolved
@@ -239,7 +239,6 @@
 
                     font = {'family': 'sans-serif',
                             'weight': 'normal',
-<<<<<<< HEAD
                             'size': 12}
                     plt.text(metrics_adjust[0], metrics_adjust[1], formatted_selected_metrics, ha='left',
                             va='center', transform=ax.transAxes, fontdict=font, #mouseover = True,
@@ -436,128 +435,6 @@
                 plt.tight_layout()
                 plt.savefig(f"plot_{i+1}.png")
                 plt.close(fig)
-=======
-                            'size': 20,
-                            }
-                ## Check that the title is a list of strings or a single string
-                if isinstance(title, list):
-                    try:
-                        if title[i] == '':
-                                ax.set_title(label='Hydrograph of the time series', fontdict=title_dict, pad=25)
-                        else:
-                            ax.set_title(label=title[i], fontdict=title_dict, pad=25)
-                    except IndexError:
-                        ax.set_title(label='Hydrograph of the time series', fontdict=title_dict, pad=25)                        
-                elif isinstance(title, str):
-                    ax.set_title(label=title, fontdict=title_dict, pad=25)
-
-            # Placing a grid if requested
-            if grid:
-                plt.grid(True)
-
-            # Fixes issues with parts of plot being cut off
-            plt.tight_layout()
-
-            # Placing Metrics on the Plot if requested
-            if metrices:
-                formatted_selected_metrics = 'Metrics:\n'
-                if metrices == 'all':
-                    for key, value in metrics.calculate_all_metrics(observed=obs, simulated=sim).items():
-                        formatted_selected_metrics += key + ' : ' + str(value[i]) + '\n'
-                else: 
-                    assert isinstance(metrices, list)
-                    for key, value in metrics.calculate_metrics(observed=obs, simulated=sim, metrices=metrices).items():
-                        formatted_selected_metrics += key + ' : ' + str(value[i]) + '\n'
-
-                font = {'family': 'sans-serif',
-                        'weight': 'normal',
-                        'size': 12}
-                plt.text(metrics_adjust[0], metrics_adjust[1], formatted_selected_metrics, ha='left',
-                        va='center', transform=ax.transAxes, fontdict=font, #mouseover = True,
-                        bbox = dict(boxstyle = "round, pad = 0.5,rounding_size=0.3", facecolor = "0.8", edgecolor="k"))
-
-                plt.subplots_adjust(right = 1-plot_adjust)
-
-            # save to file if requested 
-            if save:
-                # fig.set_facecolor('gainsboro')
-                ## Check that the title is a list of strings or a single string
-                if isinstance(save_as, list):
-                    try:
-                        if save_as[i] == '':
-                            plt.savefig(f"plot_{i+1}.png")
-                        else:
-                            plt.savefig(f"{save_as[i]}.png")
-                    except IndexError:
-                        plt.savefig(f"plot_{i+1}.png")                        
-                elif isinstance(save_as, str):
-                    plt.savefig(f"{save_as}_{i+1}.png")
-                else:
-                    plt.savefig(f"plot_{i+1}.png")
-    else:
-        for i in range (0, len(obs.columns)):
-            # Plotting the Data     
-            fig = plt.figure(figsize=fig_size, facecolor = 'w', edgecolor='k')
-            ax = fig.add_subplot(111)                       
-            plt.plot(time, obs[obs.columns[i]], linestyles[1], label=legend[1], linewidth = linewidth[1])
-            plt.plot(time, sim[sim.columns[i]], linestyles[0], label=legend[0], linewidth = linewidth[0])
-            plt.legend(fontsize=15)
-
-            # Adjusting the plot if user wants tight x axis limits
-            if padding:
-                plt.xlim(time[0], time[-1])
-
-            plt.xticks(fontsize=15, rotation=45)
-            plt.yticks(fontsize=15)
-
-            # Placing Labels if requested
-            if labels:
-                # Plotting Labels
-                plt.xlabel(labels[0], fontsize=18)
-                plt.ylabel(labels[1], fontsize=18)
-            if title:
-                title_dict = {'family': 'sans-serif',
-                            'color': 'black',
-                            'weight': 'normal',
-                            'size': 20,
-                            }
-                ## Check that the title is a list of strings or a single string
-                if isinstance(title, list):
-                    try:
-                        if title[i] == '':
-                                ax.set_title(label='Hydrograph of the time series', fontdict=title_dict, pad=25)
-                        else:
-                            ax.set_title(label=title[i], fontdict=title_dict, pad=25)
-                    except IndexError:
-                        ax.set_title(label='Hydrograph of the time series', fontdict=title_dict, pad=25)                        
-                elif isinstance(title, str):
-                    ax.set_title(label=title, fontdict=title_dict, pad=25)
-
-            # Placing a grid if requested
-            if grid:
-                plt.grid(True)
-
-            # Fixes issues with parts of plot being cut off
-            plt.tight_layout()
-
-            # Placing Metrics on the Plot if requested
-            if metrices:
-                formatted_selected_metrics = 'Metrics:\n'
-                if metrices == 'all':
-                    for key, value in metrics.calculate_all_metrics(observed=obs, simulated=sim).items():
-                        formatted_selected_metrics += key + ' : ' + str(value[i]) + '\n'
-                else: 
-                    assert isinstance(metrices, list)
-                    for key, value in metrics.calculate_metrics(observed=obs, simulated=sim, metrices=metrices).items():
-                        formatted_selected_metrics += key + ' : ' + str(value[i]) + '\n'
-
-                font = {'family': 'sans-serif',
-                        'weight': 'normal',
-                        'size': 12}
-                plt.text(metrics_adjust[0], metrics_adjust[1], formatted_selected_metrics, ha='left',
-                        va='center', transform=ax.transAxes, fontdict=font, #mouseover = True,
-                        bbox = dict(boxstyle = "round, pad = 0.5,rounding_size=0.3", facecolor = "0.8", edgecolor="k"))
->>>>>>> 6b5cae5a
 
 
 
@@ -1129,6 +1006,7 @@
                             'weight': 'normal',
                             'size': 12}
                     plt.text(metrics_adjust[0], metrics_adjust[1], formatted_selected_metrics, ha='left',
+                        va='center', transform=ax.transAxes, fontdict=font, #mouseover = True,
                         va='center', transform=ax.transAxes, fontdict=font, #mouseover = True,
                         bbox = dict(boxstyle = "round4, pad = 0.6,rounding_size=0.3", facecolor = "0.8", edgecolor="k"))
 
@@ -1228,6 +1106,7 @@
                             'weight': 'normal',
                             'size': 12}
                     plt.text(metrics_adjust[0], metrics_adjust[1], formatted_selected_metrics, ha='left',
+                        va='center', transform=ax.transAxes, fontdict=font, #mouseover = True,
                         va='center', transform=ax.transAxes, fontdict=font, #mouseover = True,
                         bbox = dict(boxstyle = "round4, pad = 0.6,rounding_size=0.3", facecolor = "0.8", edgecolor="k"))
 
